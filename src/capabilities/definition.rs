use log::{debug, info};
use lsp_types::{Location, Position, Url};

use crate::analyzer_prism::{Identifier, RubyPrismAnalyzer};
<<<<<<< HEAD
use crate::indexer::ancestor_chain::get_ancestor_chain;

use crate::indexer::entry::MethodKind;
=======
use crate::indexer::entry::entry_kind::EntryKind;
use crate::indexer::entry::MethodOrigin;
>>>>>>> bafc882c
use crate::server::RubyLanguageServer;
use crate::types::fully_qualified_name::FullyQualifiedName;
use crate::types::ruby_variable::{RubyVariable, RubyVariableType};

/// Find the definition(s) of a symbol at the given position
///
/// Returns a vector of locations if definitions are found, or None if no definitions are found.
/// Multiple definitions can be returned when a symbol is defined in multiple places.
pub async fn find_definition_at_position(
    server: &RubyLanguageServer,
    uri: Url,
    position: Position,
    content: &str,
) -> Option<Vec<Location>> {
    let analyzer = RubyPrismAnalyzer::new(uri, content.to_string());

    let (identifier, ancestors, _scope_stack) = analyzer.get_identifier(position);

    if let None = identifier {
        info!("No identifier found at position {:?}", position);
        return None;
    }

    info!(
        "Looking for definition of: {}->{}",
        FullyQualifiedName::from(ancestors.clone()),
        identifier.clone().unwrap(),
    );

    // Get the index and search for the definition
    let index = server.index.lock().unwrap();
    let identifier = identifier.unwrap();
    let mut found_locations = Vec::new();

    // If not found directly, try based on the identifier type
    match identifier.clone() {
        Identifier::RubyConstant(ns) => {
            // Start with the current namespace and ancestors
            let mut search_namespaces = ancestors.clone();

            // Search through ancestor namespaces
            while !search_namespaces.is_empty() {
                // For each ancestor, try to find the namespace
                let mut combined_ns = search_namespaces.clone();
                combined_ns.extend(ns.iter().cloned());

                let search_fqn = Identifier::RubyConstant(combined_ns);

                if let Some(entries) = index.definitions.get(&search_fqn.clone().into()) {
                    if !entries.is_empty() {
                        // Add all locations to our result
                        for entry in entries {
                            found_locations.push(entry.location.clone());
                        }
                        return Some(found_locations);
                    }
                }

                // Pop the last namespace and try again
                search_namespaces.pop();
            }
        }
        Identifier::RubyMethod(ns, method) => {
            let receiver_fqn = if ns.is_empty() {
                // Receiver-less call, use lexical scope as the receiver
                FullyQualifiedName::Constant(ancestors.clone())
            } else {
                // Call with explicit receiver
                FullyQualifiedName::Constant(ns.clone())
            };

            // For receiver-less calls, we might need to check for both instance and class methods
            // as we don't know the context of `self`. For calls with an explicit receiver, the
            // identifier visitor can determine the kind.
            let kinds_to_check = if ns.is_empty() {
                vec![MethodKind::Instance, MethodKind::Class]
            } else {
                vec![method.1.clone()]
            };

            for kind in kinds_to_check {
                let is_class_method = kind == MethodKind::Class;
                let ancestor_chain = get_ancestor_chain(&index, &receiver_fqn, is_class_method);

                debug!(
                    "Searching for {} method {:?} in ancestor chain: {:?}",
                    if is_class_method { "class" } else { "instance" },
                    &method.0,
                    ancestor_chain
                        .iter()
                        .map(|fqn| fqn.to_string())
                        .collect::<Vec<_>>(),
                );

                for ancestor_fqn in ancestor_chain {
                    let method_fqn = if is_class_method {
                        FullyQualifiedName::class_method(
                            ancestor_fqn.namespace_parts(),
                            method.clone(),
                        )
                    } else {
                        FullyQualifiedName::instance_method(
                            ancestor_fqn.namespace_parts(),
                            method.clone(),
                        )
                    };

                    if let Some(entries) = index.definitions.get(&method_fqn.into()) {
                        if !entries.is_empty() {
                            found_locations.extend(entries.iter().map(|e| e.location.clone()));
                        }
<<<<<<< HEAD
                    }
                }
            }

            if !found_locations.is_empty() {
                return Some(found_locations);
=======
                        return Some(found_locations);
                    }
                }

                // Pop the last namespace and try again
                search_namespaces.pop();
            }

            // Try to find the method with the exact namespace
            if let Some(entries) = index.methods_by_name.get(&method) {
                if !entries.is_empty() {
                    // Include all methods with Direct origin
                    for entry in entries {
                        if let EntryKind::Method { origin, .. } = &entry.kind {
                            debug!("Checking method entry: origin={:?}", origin);
                            if matches!(origin, MethodOrigin::Direct) {
                                debug!("Adding location: {:?}", entry.location);
                                found_locations.push(entry.location.clone());
                            }
                        }
                    }

                    if !found_locations.is_empty() {
                        return Some(found_locations);
                    }
                }
>>>>>>> bafc882c
            }
        }
        Identifier::RubyVariable(variable) => {
            let mut found_locations = Vec::new();
            let var_name = variable.name().clone();
            let var_type = variable.variable_type();

            match var_type {
                RubyVariableType::Local(scope_stack) => {
                    // Handle local variables with scope
                    let mut scope_stack = scope_stack.clone();
                    while !scope_stack.is_empty() {
                        let var_type = RubyVariableType::Local(scope_stack.clone());
                        if let Ok(var) = RubyVariable::new(&var_name, var_type) {
                            let fqn = FullyQualifiedName::variable(var.clone());
                            debug!(
                                "Looking for local variable definition with scope: {:?}",
                                fqn
                            );
                            if let Some(entries) = index.definitions.get(&fqn.into()) {
                                // Filter entries that are before the cursor position
                                let valid_entries: Vec<_> = entries
                                    .iter()
                                    .filter(|e| e.location.range.start < position)
                                    .map(|e| e.location.clone())
                                    .collect();

                                // Add all valid definitions to the results
                                if !valid_entries.is_empty() {
                                    found_locations.extend(valid_entries);
                                    return Some(found_locations);
                                }
                            }
                        }

                        // If we found a definition in this scope, return it
                        if !found_locations.is_empty() {
                            return Some(found_locations);
                        }
                        scope_stack.pop();
                    }
                }
                RubyVariableType::Instance => {
                    if let Ok(var) = RubyVariable::new(&var_name, RubyVariableType::Instance) {
                        let fqn = FullyQualifiedName::variable(var.clone());
                        debug!("Looking for instance variable definition: {:?}", fqn);
                        if let Some(entries) = index.definitions.get(&fqn.into()) {
                            found_locations.extend(entries.iter().map(|e| e.location.clone()));
                        }
                    }
                }
                RubyVariableType::Class => {
                    // For class variables, we only need to check the class/module scope
                    if let Ok(var) = RubyVariable::new(&var_name, RubyVariableType::Class) {
                        let fqn = FullyQualifiedName::variable(var.clone());
                        debug!("Looking for class variable definition: {:?}", fqn);
                        if let Some(entries) = index.definitions.get(&fqn.into()) {
                            found_locations.extend(entries.iter().map(|e| e.location.clone()));
                        }
                    }
                }
                RubyVariableType::Global => {
                    if let Ok(var) = RubyVariable::new(&var_name, RubyVariableType::Global) {
                        let fqn = FullyQualifiedName::variable(var.clone());
                        debug!("Looking for global variable definition: {:?}", fqn);
                        if let Some(entries) = index.definitions.get(&fqn.into()) {
                            found_locations.extend(entries.iter().map(|e| e.location.clone()));
                        }
                    }
                }
            }

            if !found_locations.is_empty() {
                return Some(found_locations);
            }
        }
    }

    info!("No definition found for {:?}", identifier);

    // If we found any locations during the search, return them
    match found_locations.is_empty() {
        true => None,
        false => Some(found_locations),
    }
}<|MERGE_RESOLUTION|>--- conflicted
+++ resolved
@@ -2,14 +2,11 @@
 use lsp_types::{Location, Position, Url};
 
 use crate::analyzer_prism::{Identifier, RubyPrismAnalyzer};
-<<<<<<< HEAD
 use crate::indexer::ancestor_chain::get_ancestor_chain;
 
 use crate::indexer::entry::MethodKind;
-=======
 use crate::indexer::entry::entry_kind::EntryKind;
 use crate::indexer::entry::MethodOrigin;
->>>>>>> bafc882c
 use crate::server::RubyLanguageServer;
 use crate::types::fully_qualified_name::FullyQualifiedName;
 use crate::types::ruby_variable::{RubyVariable, RubyVariableType};
@@ -121,14 +118,23 @@
                         if !entries.is_empty() {
                             found_locations.extend(entries.iter().map(|e| e.location.clone()));
                         }
-<<<<<<< HEAD
-                    }
-                }
-            }
-
-            if !found_locations.is_empty() {
-                return Some(found_locations);
-=======
+                    }
+                }
+            }
+            // First try to search by definitions using ancestors
+            let mut search_namespaces = ancestors.clone();
+            while !search_namespaces.is_empty() {
+                let mut combined_ns = search_namespaces.clone();
+                combined_ns.extend(ns.iter().cloned());
+
+                let search_fqn = Identifier::RubyMethod(combined_ns, method.clone());
+
+                if let Some(entries) = index.definitions.get(&search_fqn.clone().into()) {
+                    if !entries.is_empty() {
+                        // Add all locations to our result
+                        for entry in entries {
+                            found_locations.push(entry.location.clone());
+                        }
                         return Some(found_locations);
                     }
                 }
@@ -151,11 +157,8 @@
                         }
                     }
 
-                    if !found_locations.is_empty() {
-                        return Some(found_locations);
-                    }
-                }
->>>>>>> bafc882c
+            if !found_locations.is_empty() {
+                return Some(found_locations);
             }
         }
         Identifier::RubyVariable(variable) => {
