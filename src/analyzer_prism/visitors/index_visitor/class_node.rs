use log::{debug, error};
use ruby_prism::ClassNode;

use crate::analyzer_prism::utils;
use crate::indexer::entry::{entry_builder::EntryBuilder, entry_kind::EntryKind};
use crate::types::scope::{LVScope, LVScopeKind};
use crate::types::{fully_qualified_name::FullyQualifiedName, ruby_namespace::RubyConstant};

use super::IndexVisitor;

impl IndexVisitor {
    pub fn process_class_node_entry(&mut self, node: &ClassNode) {
        let name_str = String::from_utf8_lossy(node.name().as_slice()).to_string();
        debug!("Visiting class node: {}", name_str);

        let body_loc = if let Some(body) = node.body() {
            self.document
                .prism_location_to_lsp_location(&body.location())
        } else {
            self.document
                .prism_location_to_lsp_location(&node.location())
        };

        let const_path = node.constant_path();
        if let Some(path_node) = const_path.as_constant_path_node() {
            let mut namespace_parts = Vec::new();
            utils::collect_namespaces(&path_node, &mut namespace_parts);
            self.scope_tracker.push_ns_scopes(namespace_parts);
        } else {
            let namespace = RubyConstant::new(&name_str).unwrap();
            self.scope_tracker.push_ns_scope(namespace);
        }

        let scope_id = self.document.position_to_offset(body_loc.range.start);
        self.scope_tracker
            .push_lv_scope(LVScope::new(scope_id, body_loc, LVScopeKind::Constant));

        let fqn = FullyQualifiedName::namespace(self.scope_tracker.get_ns_stack());

        debug!("Adding class entry: {:?}", fqn);

        let entry = EntryBuilder::new()
            .fqn(fqn)
<<<<<<< HEAD
            .location(self.prism_loc_to_lsp_loc(node.location()))
            .kind(EntryKind::new_class(None))
=======
            .location(
                self.document
                    .prism_location_to_lsp_location(&node.location()),
            )
            .kind(EntryKind::Class {
                superclass: None,
                is_singleton: false,
            })
>>>>>>> bafc882c
            .build();

        if let Err(e) = entry {
            error!("Error adding entry: {}", e);
            return;
        }

        debug!("Adding class entry: {}", entry.clone().unwrap().fqn);

        self.index.lock().unwrap().add_entry(entry.unwrap());
    }

    pub fn process_class_node_exit(&mut self, _node: &ClassNode) {
        self.scope_tracker.pop_ns_scope();
        self.scope_tracker.pop_lv_scope();
    }
}<|MERGE_RESOLUTION|>--- conflicted
+++ resolved
@@ -41,19 +41,11 @@
 
         let entry = EntryBuilder::new()
             .fqn(fqn)
-<<<<<<< HEAD
-            .location(self.prism_loc_to_lsp_loc(node.location()))
-            .kind(EntryKind::new_class(None))
-=======
             .location(
                 self.document
                     .prism_location_to_lsp_location(&node.location()),
             )
-            .kind(EntryKind::Class {
-                superclass: None,
-                is_singleton: false,
-            })
->>>>>>> bafc882c
+            .kind(EntryKind::new_class(None))
             .build();
 
         if let Err(e) = entry {
